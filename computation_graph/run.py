--- conflicted
+++ resolved
@@ -31,17 +31,11 @@
     return edge.args or (edge.source,)
 
 
-<<<<<<< HEAD
-_toposort_nodes = gamla.compose_left(
-    gamla.groupby_many(_get_edge_sources),
-    gamla.valmap(gamla.compose_left(gamla.map(base_types.edge_destination), set)),
-=======
 _toposort_nodes = opt_gamla.compose_left(
     opt_gamla.groupby_many(_get_edge_sources),
     opt_gamla.valmap(
-        opt_gamla.compose_left(opt_gamla.map(gamla.attrgetter("destination")), set)
+        opt_gamla.compose_left(opt_gamla.map(base_types.edge_destination), set)
     ),
->>>>>>> 93e931fc
     _transpose_graph,
     toposort.toposort,
     opt_gamla.map(frozenset),
@@ -63,15 +57,9 @@
 _incoming_edge_options = opt_gamla.compose_left(
     graph.get_incoming_edges_for_node,
     gamla.after(
-<<<<<<< HEAD
-        gamla.compose_left(
-            gamla.groupby(base_types.edge_key),
-            gamla.valmap(gamla.sort_by(gamla.attrgetter("priority"))),
-=======
         opt_gamla.compose_left(
-            opt_gamla.groupby(_get_edge_key),
+            opt_gamla.groupby(base_types.edge_key),
             opt_gamla.valmap(gamla.sort_by(gamla.attrgetter("priority"))),
->>>>>>> 93e931fc
             dict.values,
             opt_gamla.star(itertools.product),
             opt_gamla.map(tuple),
@@ -139,21 +127,12 @@
     return d
 
 
-<<<<<<< HEAD
-_get_inner_kwargs = gamla.compose_left(
-    gamla.keyfilter(base_types.edge_key),
+_get_inner_kwargs = opt_gamla.compose_left(
+    opt_gamla.keyfilter(base_types.edge_key),
     dict.items,
-    gamla.groupby(gamla.compose_left(gamla.head, base_types.edge_key)),
-    gamla.valmap(
-        gamla.compose_left(
-=======
-_get_inner_kwargs = opt_gamla.compose_left(
-    opt_gamla.keyfilter(_get_edge_key),
-    dict.items,
-    opt_gamla.groupby(opt_gamla.compose_left(gamla.head, _get_edge_key)),
+    opt_gamla.groupby(opt_gamla.compose_left(gamla.head, base_types.edge_key)),
     opt_gamla.valmap(
         opt_gamla.compose_left(
->>>>>>> 93e931fc
             gamla.head, gamla.second, gamla.head, gamla.attrgetter("result")
         )
     ),
@@ -205,7 +184,7 @@
 
 
 _get_kwargs_from_edges = opt_gamla.compose_left(
-    opt_gamla.map(_get_edge_key), opt_gamla.remove(gamla.equals(None)), tuple
+    opt_gamla.map(base_types.edge_key), opt_gamla.remove(gamla.equals(None)), tuple
 )
 
 
@@ -224,29 +203,13 @@
     incoming_edges: base_types.GraphType,
     results: Tuple[Tuple[base_types.ComputationResult, ...], ...],
 ) -> base_types.ComputationInput:
-<<<<<<< HEAD
-    bound_signature = base_types.NodeSignature(
-        is_args=signature.is_args and any(edge.args for edge in incoming_edges),
-        kwargs=gamla.pipe(
-            incoming_edges,
-            gamla.map(base_types.edge_key),
-            gamla.remove(gamla.equals(None)),
-            tuple,
-        ),
-    )
-=======
     bound_signature = _get_bound_signature(signature.is_args, incoming_edges)
->>>>>>> 93e931fc
     unbound_signature = _signature_difference(signature, bound_signature)
     if (
         not (unbound_signature.is_args or bound_signature.is_args)
         and sum(
             map(
-<<<<<<< HEAD
-                gamla.compose_left(base_types.edge_key, gamla.equals(None)),
-=======
-                opt_gamla.compose_left(_get_edge_key, gamla.equals(None)),
->>>>>>> 93e931fc
+                opt_gamla.compose_left(base_types.edge_key, gamla.equals(None)),
                 incoming_edges,
             )
         )
