import asyncio
import dataclasses
import itertools
import logging
import typing
from typing import Any, Callable, Dict, FrozenSet, Iterable, Set, Tuple, Type

import gamla
import immutables
import toposort
import typeguard
from gamla.optimized import async_functions as opt_async_gamla
from gamla.optimized import sync as opt_gamla

from computation_graph import base_types, graph, signature
from computation_graph.composers import debug, lift


def _transpose_graph(
    graph: Dict[base_types.ComputationNode, Set[base_types.ComputationNode]]
) -> Dict[base_types.ComputationNode, Set[base_types.ComputationNode]]:
    return opt_gamla.pipe(
        graph, dict.keys, opt_gamla.groupby_many(graph.get), opt_gamla.valmap(set)
    )


_toposort_nodes: Callable[
    [base_types.GraphType], Tuple[FrozenSet[base_types.ComputationNode], ...],
] = opt_gamla.compose_left(
    opt_gamla.groupby_many(base_types.edge_sources),
    opt_gamla.valmap(
        opt_gamla.compose_left(opt_gamla.map(base_types.edge_destination), set)
    ),
    _transpose_graph,
    toposort.toposort,
)


_incoming_edge_options = opt_gamla.compose_left(
    graph.get_incoming_edges_for_node,
    opt_gamla.after(
        opt_gamla.compose_left(
            opt_gamla.groupby(base_types.edge_key),
            opt_gamla.valmap(gamla.sort_by(base_types.edge_priority)),
            dict.values,
            opt_gamla.star(itertools.product),
            opt_gamla.map(tuple),
        )
    ),
)


def _get_args(
    edges_to_results: Dict[base_types.ComputationEdge, Tuple[base_types.Result, ...]]
) -> Tuple[base_types.Result, ...]:
    return opt_gamla.pipe(
        edges_to_results,
        opt_gamla.keyfilter(gamla.attrgetter("args")),
        dict.values,
        gamla.head,
    )


_get_kwargs = opt_gamla.compose_left(
    opt_gamla.keyfilter(
        opt_gamla.compose_left(base_types.edge_key, gamla.not_equals("*args"))
    ),
    opt_gamla.keymap(base_types.edge_key),
    opt_gamla.valmap(gamla.head),
)


_NodeToResults = Dict[base_types.ComputationNode, base_types.Result]
_ComputationInput = Tuple[Tuple[base_types.Result, ...], Dict[str, base_types.Result]]


def _get_computation_input(
    node: base_types.ComputationNode,
    incoming_edges: base_types.GraphType,
    results: Tuple[Tuple[base_types.Result, ...], ...],
) -> _ComputationInput:
    if node.signature.is_kwargs:
        assert (
            len(results) == 1
        ), f"signature for {base_types.pretty_print_function_name(node.func)} contains `**kwargs`. This is considered unary, meaning one incoming edge, but we got more than one: {incoming_edges}."
        return gamla.head(results), {}
    edges_to_results = dict(zip(incoming_edges, results))
    return (
        _get_args(edges_to_results) if node.signature.is_args else (),
        _get_kwargs(edges_to_results),
    )


def _type_check(node: base_types.ComputationNode, result):
    return_typing = typing.get_type_hints(node.func).get("return", None)
    if return_typing:
        try:
            typeguard.check_type(str(node), result, return_typing)
        except TypeError as e:
            logging.error([node.func.__code__, e])


_SingleNodeSideEffect = Callable[[base_types.ComputationNode, Any], None]


def _run_node(is_async: bool, side_effect: _SingleNodeSideEffect) -> Callable:
    if is_async:

        @opt_async_gamla.star
        async def run_node(node, edges_leading_to_node, values):
            args, kwargs = _get_computation_input(node, edges_leading_to_node, values)
            result = node.func(*args, **kwargs)
            result = await gamla.to_awaitable(result)
            side_effect(node, result)
            return result

    else:

        @opt_gamla.star
        def run_node(node, edges_leading_to_node, values):
            args, kwargs = _get_computation_input(node, edges_leading_to_node, values)
            result = node.func(*args, **kwargs)
            side_effect(node, result)
            return result

    return run_node


def _merge_immutable(x, y):
    return x.update(y)


def _process_single_layer(
    f: Callable[[_NodeToResults, base_types.ComputationNode], _NodeToResults]
) -> Callable[[_NodeToResults, FrozenSet[base_types.ComputationNode]], _NodeToResults,]:
    return gamla.compose_left(
        gamla.pack,
        gamla.explode(1),
        gamla.map(f),
        opt_gamla.reduce(_merge_immutable, immutables.Map()),
    )


class _DepNotFoundError(Exception):
    pass


def _edges_to_values(
    node_to_result: Callable[[base_types.ComputationNode], base_types.Result]
) -> Callable[
    [Iterable[base_types.ComputationEdge]], Tuple[Tuple[base_types.Result, ...], ...]
]:
    return opt_gamla.maptuple(
        opt_gamla.compose_left(
            base_types.edge_sources, opt_gamla.maptuple(node_to_result)
        )
    )


def _assoc_immutable(d, k, v):
    return d.set(k, v)


_get_node_input = opt_gamla.compose_left(
    # base_types.ComputationNode, Iterable[Tuple[base_types.ComputationEdge, ...]], edge_to_values.
    gamla.pack,
    gamla.explode(1),
    # Iterable[Tuple[node, incoming_edges, edge_to_values]]
    opt_gamla.map(
        gamla.excepts(
            _DepNotFoundError,
            lambda _: None,
            opt_gamla.juxt(
                gamla.head,
                gamla.second,
                opt_gamla.star(
                    lambda _, edges, edges_to_values: edges_to_values(edges)
                ),
            ),
        )
    ),
    gamla.remove(gamla.equals(None)),
    # Iterable[Tuple[node, edge_option, tuple[tuple[result]]]]
    tuple,
    gamla.translate_exception(gamla.head, StopIteration, _DepNotFoundError),
)


def _populate_reducer_state(
    handled_exceptions, is_async: bool, edges, f: Callable[..., base_types.Result]
) -> Callable[[Callable], Callable]:
    handled_exceptions = (*handled_exceptions, base_types.SkipComputationError)
    incoming_edges_opts = _incoming_edge_options(edges)
    if is_async:

        @opt_async_gamla.star
        async def process_node(
            accumulated_results: _NodeToResults, node: base_types.ComputationNode
        ) -> _NodeToResults:
            try:
                return _assoc_immutable(
                    accumulated_results,
                    node,
                    await f(  # type: ignore
                        node,
                        incoming_edges_opts(node),
                        _edges_to_values(
                            gamla.translate_exception(
                                accumulated_results.__getitem__,
                                KeyError,
                                _DepNotFoundError,
                            )
                        ),
                    ),
                )
            except handled_exceptions:
                return accumulated_results

        return process_node

    else:

        @opt_gamla.star
        def process_node(
            accumulated_results: _NodeToResults, node: base_types.ComputationNode
        ) -> _NodeToResults:
            try:
                return _assoc_immutable(
                    accumulated_results,
                    node,
                    f(
                        node,
                        incoming_edges_opts(node),
                        _edges_to_values(
                            gamla.translate_exception(
                                accumulated_results.__getitem__,
                                KeyError,
                                _DepNotFoundError,
                            )
                        ),
                    ),
                )
            except handled_exceptions:
                return accumulated_results

        return process_node


_is_graph_async = opt_gamla.compose_left(
    opt_gamla.mapcat(lambda edge: (edge.source, *edge.args)),
    opt_gamla.remove(gamla.equals(None)),
    opt_gamla.map(gamla.attrgetter("func")),
    gamla.anymap(asyncio.iscoroutinefunction),
)


_assert_no_unwanted_ambiguity = gamla.compose_left(
    base_types.ambiguity_groups,
    gamla.assert_that_with_message(
        gamla.len_equals(0),
        gamla.wrap_str(
            "There are multiple edges with the same destination, key and priority in the computation graph!: {}"
        ),
    ),
)


def _make_runner(single_node_runner):
    return gamla.reduce_curried(
        _process_single_layer(
            gamla.first(
                single_node_runner, gamla.head, exception_type=_DepNotFoundError
            )
        ),
        immutables.Map(),
    )


def _combine_inputs_with_edges(
    inputs: _NodeToResults,
) -> Callable[[base_types.GraphType], base_types.GraphType]:
    def replace_source(edge):
        assert edge.source, "only supports singular edges for now"

        if edge.source not in inputs:
            return None

        return dataclasses.replace(
            edge,
            is_future=False,
            source=graph.make_computation_node(
                debug.name_callable(lift.always(inputs[edge.source]), edge.source.name)
            ),
        )

    return opt_gamla.compose_left(
        opt_gamla.map(gamla.when(base_types.edge_is_future, replace_source)),
        opt_gamla.remove(gamla.equals(None)),
        tuple,
    )


def _to_callable_with_side_effect_for_single_and_multiple(
    single_node_side_effect: _SingleNodeSideEffect,
    all_nodes_side_effect: Callable,
    edges: base_types.GraphType,
    handled_exceptions: FrozenSet[Type[Exception]],
) -> Callable[[_NodeToResults, _NodeToResults], _NodeToResults]:
    edges = gamla.pipe(
        edges,
        gamla.unique,
        tuple,
        gamla.side_effect(_assert_composition_is_valid),
        gamla.side_effect(_assert_no_unwanted_ambiguity),
    )
    is_async = _is_graph_async(edges)

<<<<<<< HEAD
        @_async_graph_reducer
        async def runner(inputs):
            edges_with_inputs = _combine_inputs_with_edges(inputs)(edges)
            return await gamla.compose_left(
                _make_runner(
                    _run_keeping_choices(is_async, single_node_side_effect),
                    is_async,
                    edges_with_inputs,
                    handled_exceptions,
=======
    def runner(edges):
        return _make_runner(
            _populate_reducer_state(
                handled_exceptions,
                is_async,
                edges,
                gamla.compose(
                    _run_node(is_async, single_node_side_effect), _get_node_input
>>>>>>> 69c957bf
                ),
            )
        )

    if is_async:

        async def final_runner(edges):
            return await gamla.pipe(
                _toposort_nodes(edges),
                runner(edges),
                dict,
                gamla.side_effect(all_nodes_side_effect(edges)),
            )

    else:

<<<<<<< HEAD
        @_graph_reducer
        def runner(inputs):
            edges_with_inputs = _combine_inputs_with_edges(inputs)(edges)
            return gamla.compose_left(
                _make_runner(
                    _run_keeping_choices(is_async, single_node_side_effect),
                    is_async,
                    edges_with_inputs,
                    handled_exceptions,
                ),
=======
        def final_runner(edges):
            return gamla.pipe(
                _toposort_nodes(edges),
                runner(edges),
>>>>>>> 69c957bf
                dict,
                gamla.side_effect(all_nodes_side_effect(edges)),
            )

    return gamla.compose(
        final_runner, lambda inputs: _combine_inputs_with_edges(inputs)(edges)
    )


def _graph_reducer(graph_callable):
    def reducer(prev: _NodeToResults, sources: _NodeToResults) -> _NodeToResults:
        return {**prev, **(graph_callable({**prev, **sources}))}

    return reducer


def _async_graph_reducer(graph_callable):
    async def reducer(prev: _NodeToResults, sources: _NodeToResults) -> _NodeToResults:
        return {**prev, **(await graph_callable({**prev, **sources}))}

    return reducer


to_callable_with_side_effect = gamla.curry(
    _to_callable_with_side_effect_for_single_and_multiple
)(_type_check)

# Use the second line if you want to see the winning path in the computation graph (a little slower).
to_callable = to_callable_with_side_effect(gamla.just(gamla.just(None)))
# to_callable = to_callable_with_side_effect(graphviz.computation_trace('utterance_computation.dot'))


def _node_is_properly_composed(
    node_to_incoming_edges: base_types.GraphType,
) -> Callable[[base_types.ComputationNode], bool]:
    return gamla.compose_left(
        graph.unbound_signature(node_to_incoming_edges),
        signature.parameters,
        gamla.len_equals(0),
    )


def _assert_composition_is_valid(g):
    return opt_gamla.pipe(
        g,
        graph.get_all_nodes,
        opt_gamla.remove(
            _node_is_properly_composed(graph.get_incoming_edges_for_node(g))
        ),
        opt_gamla.map(gamla.wrap_str("{0} at {0.func.__code__}")),
        tuple,
        gamla.assert_that_with_message(
            gamla.wrap_str("Bad composition for: {}"), gamla.len_equals(0)
        ),
    )


def to_callable_strict(
    g: base_types.GraphType,
) -> Callable[[_NodeToResults, _NodeToResults], _NodeToResults,]:
    return gamla.compose(
        gamla.star(to_callable(g, frozenset())), gamla.map(immutables.Map), gamla.pack
    )<|MERGE_RESOLUTION|>--- conflicted
+++ resolved
@@ -315,17 +315,6 @@
     )
     is_async = _is_graph_async(edges)
 
-<<<<<<< HEAD
-        @_async_graph_reducer
-        async def runner(inputs):
-            edges_with_inputs = _combine_inputs_with_edges(inputs)(edges)
-            return await gamla.compose_left(
-                _make_runner(
-                    _run_keeping_choices(is_async, single_node_side_effect),
-                    is_async,
-                    edges_with_inputs,
-                    handled_exceptions,
-=======
     def runner(edges):
         return _make_runner(
             _populate_reducer_state(
@@ -334,7 +323,6 @@
                 edges,
                 gamla.compose(
                     _run_node(is_async, single_node_side_effect), _get_node_input
->>>>>>> 69c957bf
                 ),
             )
         )
@@ -351,29 +339,18 @@
 
     else:
 
-<<<<<<< HEAD
-        @_graph_reducer
-        def runner(inputs):
-            edges_with_inputs = _combine_inputs_with_edges(inputs)(edges)
-            return gamla.compose_left(
-                _make_runner(
-                    _run_keeping_choices(is_async, single_node_side_effect),
-                    is_async,
-                    edges_with_inputs,
-                    handled_exceptions,
-                ),
-=======
         def final_runner(edges):
             return gamla.pipe(
                 _toposort_nodes(edges),
                 runner(edges),
->>>>>>> 69c957bf
                 dict,
                 gamla.side_effect(all_nodes_side_effect(edges)),
             )
 
-    return gamla.compose(
-        final_runner, lambda inputs: _combine_inputs_with_edges(inputs)(edges)
+    return (_async_graph_reducer if is_async else _graph_reducer)(
+        gamla.compose(
+            final_runner, lambda inputs: _combine_inputs_with_edges(inputs)(edges)
+        )
     )
 
 
